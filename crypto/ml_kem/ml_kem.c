--- conflicted
+++ resolved
@@ -1687,15 +1687,8 @@
     if (ossl_ml_kem_decoded_key(key))
         return NULL;
 
-<<<<<<< HEAD
-    if (key == NULL)
-        return NULL;
     else if ((ret = OPENSSL_memdup(key, sizeof(*key))) == NULL)
         return NULL;
-=======
-    else if ((ret = OPENSSL_memdup(key, sizeof(*key))) == NULL)
-        return NULL;
->>>>>>> c108ead2
 
     ret->d = ret->z = ret->rho = ret->pkhash = NULL;
     ret->s = ret->m = ret->t = NULL;

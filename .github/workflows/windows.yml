# Copyright 2021-2024 The OpenSSL Project Authors. All Rights Reserved.
#
# Licensed under the Apache License 2.0 (the "License").  You may not use
# this file except in compliance with the License.  You can obtain a copy
# in the file LICENSE in the source distribution or at
# https://www.openssl.org/source/license.html

name: Windows GitHub CI

on: [pull_request, push]

permissions:
  contents: read

jobs:
  shared:
    # Run a job for each of the specified target architectures:
    strategy:
      matrix:
        platform:
          - arch: amd64
            os: windows-2022
            config: enable-lms enable-fips
            vcvars: C:\Program Files\Microsoft Visual Studio\2022\Enterprise\VC\Auxiliary\Build\vcvars64.bat
          - arch: amd64
            os: windows-2025
            config: enable-lms enable-fips no-thread-pool no-quic
            vcvars: C:\Program Files\Microsoft Visual Studio\2022\Enterprise\VC\Auxiliary\Build\vcvars64.bat
          - arch: x86
            os: windows-2022
            config: --strict-warnings no-fips enable-lms
            vcvars: C:\Program Files\Microsoft Visual Studio\2022\Enterprise\VC\Auxiliary\Build\vcvars32.bat
    runs-on: ${{ matrix.platform.os }}
    steps:
    - uses: actions/checkout@v4
    - name: checkout fuzz/corpora submodule
      run: git submodule update --init --depth 1 fuzz/corpora
    - name: install nasm
      run: |
        choco install nasm ${{ matrix.platform.arch == 'x86' && '--x86' || '' }}
        "C:\Program Files${{ matrix.platform.arch == 'x86' && ' (x86)' || '' }}\NASM" | Out-File -FilePath "$env:GITHUB_PATH" -Append
    - name: prepare the build directory
      run: mkdir _build
    - name: config
      working-directory: _build
      shell: cmd
      run: |
<<<<<<< HEAD
=======
        call "${{ matrix.platform.vcvars }}"
>>>>>>> c108ead2
        perl ..\Configure --banner=Configured --strict-warnings no-makedepend -DOSSL_WINCTX=openssl ${{ matrix.platform.config }}
        perl configdata.pm --dump
    - name: build
      working-directory: _build
      shell: cmd
      run: |
        call "${{ matrix.platform.vcvars }}"
        nmake /S
    - name: download coreinfo
      run: |
        mkdir _build\coreinfo
        Invoke-WebRequest -Uri "https://download.sysinternals.com/files/Coreinfo.zip" -outfile "_build\coreinfo\Coreinfo.zip"
    - name: Gather openssl version info
      working-directory: _build
      run: |
        apps/openssl.exe version -v
        apps/openssl.exe version -v | %{($_ -split '\s+')[1]}
        apps/openssl.exe version -v | %{($_ -split '\s+')[1] -replace '([0-9]+\.[0-9]+)(\..*)','$1'}
        echo "OSSL_VERSION=$(apps/openssl.exe version -v | %{($_ -split '\s+')[1] -replace '([0-9]+\.[0-9]+)(\..*)','$1'})" | Out-File -FilePath $Env:GITHUB_ENV -Encoding utf8 -Append
    - name: Set registry keys
      working-directory: _build
      run: |
        echo ${Env:OSSL_VERSION}
        reg.exe add HKLM\SOFTWARE\OpenSSL-${Env:OSSL_VERSION}-openssl /v OPENSSLDIR /t REG_EXPAND_SZ /d TESTOPENSSLDIR /reg:32
        reg.exe add HKLM\SOFTWARE\OpenSSL-${Env:OSSL_VERSION}-openssl /v ENGINESDIR /t REG_EXPAND_SZ /d TESTOPENSSLDIR /reg:32
        reg.exe add HKLM\SOFTWARE\OpenSSL-${Env:OSSL_VERSION}-openssl /v MODULESDIR /t REG_EXPAND_SZ /d TESTOPENSSLDIR /reg:32
        reg.exe query HKLM\SOFTWARE\OpenSSL-${Env:OSSL_VERSION}-openssl /v OPENSSLDIR /reg:32
    - name: get cpu info
      working-directory: _build
      continue-on-error: true
      run: |
        7z.exe x coreinfo/Coreinfo.zip
        ./Coreinfo64.exe -accepteula -f
        ./apps/openssl.exe version -c
    - name: Check platform symbol usage
      working-directory: _build
      run: perl ../util/checkplatformsyms.pl ../util/platform_symbols/windows-symbols.txt libcrypto-3-x64.dll ./libssl-3-x64.dll
    - name: test
      working-directory: _build
      shell: cmd
      run: |
        call "${{ matrix.platform.vcvars }}"
        nmake test VERBOSE_FAILURE=yes TESTS=-test_fuzz* HARNESS_JOBS=4
    - name: install
      # Run on 64 bit only as 32 bit is slow enough already
      if: ${{ matrix.platform.arch == 'amd64' }}
      working-directory: _build
      shell: cmd
      run: |
        call "${{ matrix.platform.vcvars }}"
        mkdir _dest
        nmake install DESTDIR=_dest

  plain:
    runs-on: windows-2022
    steps:
    - uses: actions/checkout@v4
    - name: checkout fuzz/corpora submodule
      run: git submodule update --init --depth 1 fuzz/corpora
    - name: prepare the build directory
      run: mkdir _build
    - name: config
      working-directory: _build
      shell: cmd
      run: |
<<<<<<< HEAD
=======
        call "C:\Program Files\Microsoft Visual Studio\2022\Enterprise\VC\Auxiliary\Build\vcvars64.bat"
>>>>>>> c108ead2
        perl ..\Configure --banner=Configured --strict-warnings enable-demos no-makedepend no-shared no-fips enable-md2 enable-rc5 enable-ssl3 enable-ssl3-method enable-weak-ssl-ciphers enable-trace enable-crypto-mdebug -DOSSL_WINCTX=openssl VC-WIN64A-masm
        perl configdata.pm --dump
    - name: build
      working-directory: _build
      shell: cmd
      run: |
        call "C:\Program Files\Microsoft Visual Studio\2022\Enterprise\VC\Auxiliary\Build\vcvars64.bat"
        nmake /S
    - name: download coreinfo
      run: |
        mkdir _build\coreinfo
        Invoke-WebRequest -Uri "https://download.sysinternals.com/files/Coreinfo.zip" -outfile "_build\coreinfo\Coreinfo.zip"
    - name: get cpu info
      working-directory: _build
      continue-on-error: true
      run: |
        7z.exe x coreinfo/Coreinfo.zip
        ./Coreinfo64.exe -accepteula -f
        ./apps/openssl.exe version -c
    - name: test
      working-directory: _build
      shell: cmd
      run: |
        call "C:\Program Files\Microsoft Visual Studio\2022\Enterprise\VC\Auxiliary\Build\vcvars64.bat"
        nmake test VERBOSE_FAILURE=yes HARNESS_JOBS=4

  minimal:
    runs-on: windows-2022
    steps:
    - uses: actions/checkout@v4
    - name: checkout fuzz/corpora submodule
      run: git submodule update --init --depth 1 fuzz/corpora
    - name: prepare the build directory
      run: mkdir _build
    - name: config
      working-directory: _build
      shell: cmd
      run: |
<<<<<<< HEAD
=======
        call "C:\Program Files\Microsoft Visual Studio\2022\Enterprise\VC\Auxiliary\Build\vcvars64.bat"
>>>>>>> c108ead2
        perl ..\Configure --banner=Configured --strict-warnings enable-demos no-makedepend no-bulk no-deprecated no-fips no-asm no-threads -DOPENSSL_SMALL_FOOTPRINT -DOSSL_WINCTX=openssl
        perl configdata.pm --dump
    - name: build
      working-directory: _build
      shell: cmd
      run: |
        call "C:\Program Files\Microsoft Visual Studio\2022\Enterprise\VC\Auxiliary\Build\vcvars64.bat"
        nmake
    - name: download coreinfo
      run: |
        mkdir _build\coreinfo
        Invoke-WebRequest -Uri "https://download.sysinternals.com/files/Coreinfo.zip" -outfile "_build\coreinfo\Coreinfo.zip"
    - name: get cpu info
      working-directory: _build
      continue-on-error: true
      run: |
        7z.exe x coreinfo/Coreinfo.zip
        ./Coreinfo64.exe -accepteula -f
        ./apps/openssl.exe version -c
    - name: test
      working-directory: _build
      shell: cmd
      run: |
        call "C:\Program Files\Microsoft Visual Studio\2022\Enterprise\VC\Auxiliary\Build\vcvars64.bat"
        nmake test VERBOSE_FAILURE=yes TESTS=-test_fuzz* HARNESS_JOBS=4

  cygwin:
    # Run a job for each of the specified target architectures:
    strategy:
      matrix:
        os:
          - windows-2022
        platform:
          - arch: win64
            config: -DCMAKE_C_COMPILER=gcc --strict-warnings enable-demos no-fips
# are we really learning sth new from win32? So let's save some CO2 for now disabling this
#          - arch: win32
#            config: -DCMAKE_C_COMPILER=gcc --strict-warnings no-fips
    runs-on: ${{ matrix.os }}
    env:
      CYGWIN_NOWINPATH: 1
      SHELLOPTS: igncr
# Don't overwhelm github CI VMs:
      MAKE_PARAMS: -j 4
    steps:
# Checkout before cygwin can mess with PATH...
    - uses: actions/checkout@v4
    - uses: cygwin/cygwin-install-action@f61179d72284ceddc397ed07ddb444d82bf9e559 #v5
      with:
         packages: perl git make gcc-core
    - name: Check repo
      run: cygcheck -V
    - name: Full cygcheck status
      run: cygcheck -s -v -r -h
# Activate this if checkout action fails:
#    - name: Clone repo
#      run: bash -c "pwd && git clone --branch ${{ github.ref_name }} --depth 1 https://github.com/${{ github.repository }}.git"
    - name: Full build
      run: bash -c "gcc --version && ./config ${{ matrix.platform.config }} && make $MAKE_PARAMS"
# Disable testing for now. TBD: Need local cygwin installation to debug .
#    - name: Run openssl tests
#      run: bash -c "cd openssl && make V=1 test"<|MERGE_RESOLUTION|>--- conflicted
+++ resolved
@@ -45,10 +45,7 @@
       working-directory: _build
       shell: cmd
       run: |
-<<<<<<< HEAD
-=======
-        call "${{ matrix.platform.vcvars }}"
->>>>>>> c108ead2
+        call "${{ matrix.platform.vcvars }}"
         perl ..\Configure --banner=Configured --strict-warnings no-makedepend -DOSSL_WINCTX=openssl ${{ matrix.platform.config }}
         perl configdata.pm --dump
     - name: build
@@ -114,10 +111,7 @@
       working-directory: _build
       shell: cmd
       run: |
-<<<<<<< HEAD
-=======
-        call "C:\Program Files\Microsoft Visual Studio\2022\Enterprise\VC\Auxiliary\Build\vcvars64.bat"
->>>>>>> c108ead2
+        call "C:\Program Files\Microsoft Visual Studio\2022\Enterprise\VC\Auxiliary\Build\vcvars64.bat"
         perl ..\Configure --banner=Configured --strict-warnings enable-demos no-makedepend no-shared no-fips enable-md2 enable-rc5 enable-ssl3 enable-ssl3-method enable-weak-ssl-ciphers enable-trace enable-crypto-mdebug -DOSSL_WINCTX=openssl VC-WIN64A-masm
         perl configdata.pm --dump
     - name: build
@@ -156,10 +150,7 @@
       working-directory: _build
       shell: cmd
       run: |
-<<<<<<< HEAD
-=======
-        call "C:\Program Files\Microsoft Visual Studio\2022\Enterprise\VC\Auxiliary\Build\vcvars64.bat"
->>>>>>> c108ead2
+        call "C:\Program Files\Microsoft Visual Studio\2022\Enterprise\VC\Auxiliary\Build\vcvars64.bat"
         perl ..\Configure --banner=Configured --strict-warnings enable-demos no-makedepend no-bulk no-deprecated no-fips no-asm no-threads -DOPENSSL_SMALL_FOOTPRINT -DOSSL_WINCTX=openssl
         perl configdata.pm --dump
     - name: build

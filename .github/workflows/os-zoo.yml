# Copyright 2021-2025 The OpenSSL Project Authors. All Rights Reserved.
#
# Licensed under the Apache License 2.0 (the "License").  You may not use
# this file except in compliance with the License.  You can obtain a copy
# in the file LICENSE in the source distribution or at
# https://www.openssl.org/source/license.html

name: OS Zoo CI

on:
  schedule:
    - cron: '50 02 * * *'
  workflow_dispatch:

permissions:
  contents: read

jobs:
  alpine:
    strategy:
      fail-fast: false
      matrix:
        tag: [edge, latest]
        cc: [gcc, clang]
    runs-on: ubuntu-latest
    container:
      image: docker.io/library/alpine:${{ matrix.tag }}
    env:
      # See https://www.openwall.com/lists/musl/2022/02/16/14
      # for the reason why -Wno-sign-compare is needed with clang
      # -Wno-stringop-overflow is needed to silence a bogus
      # warning on new fortify-headers with gcc
      EXTRA_CFLAGS: ${{ matrix.cc == 'clang' && '-Wno-sign-compare' || matrix.tag == 'edge' && '-Wno-stringop-overflow' || '' }}
      CC: ${{ matrix.cc }}
    steps:
    - name: install packages
      run: apk --no-cache add build-base perl linux-headers ${{ matrix.cc }}
    - uses: actions/checkout@v4
    - name: config
      run: |
        ./config --strict-warnings --banner=Configured no-shared enable-fips \
                 ${EXTRA_CFLAGS}
    - name: config dump
      run: ./configdata.pm --dump
    - name: make
      run: make -s -j4
    - name: get cpu info
      run: |
        cat /proc/cpuinfo
        ./util/opensslwrap.sh version -c
    - name: make test
      run: make test HARNESS_JOBS=${HARNESS_JOBS:-4}

  linux:
    strategy:
      fail-fast: false
      matrix:
        zoo:
          - image: docker.io/library/debian:11
            install: apt-get update && apt-get install -y gcc make perl
          - image: docker.io/library/debian:12
            install: apt-get update && apt-get install -y gcc make perl
          - image: docker.io/library/debian:trixie
            install: apt-get update && apt-get install -y gcc make perl
          - image: docker.io/library/ubuntu:20.04
            install: apt-get update && apt-get install -y gcc make perl
          - image: docker.io/library/ubuntu:22.04
            install: apt-get update && apt-get install -y gcc make perl
          - image: docker.io/library/ubuntu:24.04
            install: apt-get update && apt-get install -y gcc make perl
          - image: docker.io/library/fedora:41
            install: dnf install -y gcc make perl-core
          - image: docker.io/library/fedora:42
            install: dnf install -y gcc make perl-core
          - image: docker.io/library/centos:8
            install: |
              sed -i 's/mirrorlist/#mirrorlist/g' /etc/yum.repos.d/CentOS-* && \
              sed -i 's|#baseurl=http://mirror.centos.org|baseurl=http://vault.centos.org|g' /etc/yum.repos.d/CentOS-* && \
              dnf install -y gcc make perl-core
          - image: docker.io/library/rockylinux:8
            install: dnf install -y gcc make perl-core
          - image: docker.io/library/rockylinux:9
            install: dnf install -y gcc make perl-core
    runs-on: ubuntu-latest
    container: ${{ matrix.zoo.image }}
    steps:
    - uses: actions/checkout@v4
    - name: install packages
      run: ${{ matrix.zoo.install }}
    - name: config
      run: ./config
    - name: config dump
      run: ./configdata.pm --dump
    - name: make
      run: make -j4
    - name: get cpu info
      run: |
        cat /proc/cpuinfo
        ./util/opensslwrap.sh version -c
    - name: make test
      run: make test HARNESS_JOBS=${HARNESS_JOBS:-4}

  macos:
    strategy:
      fail-fast: false
      matrix:
        os: [macos-13, macos-14, macos-15]
    runs-on: ${{ matrix.os }}
    steps:
    - uses: actions/checkout@v4
    - name: checkout fuzz/corpora submodule
      run: git submodule update --init --depth 1 fuzz/corpora
    - name: config
      run: ./config --strict-warnings --banner=Configured enable-fips
    - name: config dump
      run: ./configdata.pm --dump
    - name: make
      run: make -s -j4
    - name: get cpu info
      run: |
        sysctl machdep.cpu
        ./util/opensslwrap.sh version -c
    - name: make test
      run: make test HARNESS_JOBS=${HARNESS_JOBS:-4}

  windows:
    strategy:
      fail-fast: false
      matrix:
        platform:
          - os: windows-2022
            vcvars: C:\Program Files\Microsoft Visual Studio\2022\Enterprise\VC\Auxiliary\Build\vcvars64.bat
          - os: windows-2025
            vcvars: C:\Program Files\Microsoft Visual Studio\2022\Enterprise\VC\Auxiliary\Build\vcvars64.bat
    runs-on: ${{ matrix.platform.os }}
    steps:
    - uses: actions/checkout@v4
    - name: checkout fuzz/corpora submodule
      run: git submodule update --init --depth 1 fuzz/corpora
    - name: install nasm
      run: |
        choco install nasm
        "C:\Program Files\NASM" | Out-File -FilePath "$env:GITHUB_PATH" -Append
    - name: prepare the build directory
      run: mkdir _build
    - name: config
      working-directory: _build
<<<<<<< HEAD
      run: perl ..\Configure --banner=Configured --strict-warnings no-makedepend enable-fips
    - name: config dump
      working-directory: _build
      run: ./configdata.pm --dump
=======
      shell: cmd
      run: |
        call "${{ matrix.platform.vcvars }}"
        perl ..\Configure --banner=Configured --strict-warnings no-makedepend enable-fips
        perl configdata.pm --dump
>>>>>>> c108ead2
    - name: build
      working-directory: _build
      shell: cmd
      run: |
        call "${{ matrix.platform.vcvars }}"
        nmake /S
    - name: download coreinfo
      run: |
        mkdir _build\coreinfo
        Invoke-WebRequest -Uri "https://download.sysinternals.com/files/Coreinfo.zip" -outfile "_build\coreinfo\Coreinfo.zip"
    - name: get cpu info
      working-directory: _build
      run: |
        7z.exe x coreinfo/Coreinfo.zip
        ./Coreinfo64.exe -accepteula -f
        apps/openssl.exe version -c
    - name: test
      working-directory: _build
      shell: cmd
      run: |
        call "${{ matrix.platform.vcvars }}"
        nmake test VERBOSE_FAILURE=yes HARNESS_JOBS=4

  linux-arm64:
    runs-on: linux-arm64
    if: github.repository == 'openssl/openssl'
    steps:
    - uses: actions/checkout@v4
    - name: config
      run: ./config --strict-warnings enable-fips enable-ec_nistp_64_gcc_128 enable-md2 enable-rc5 enable-ssl3 enable-ssl3-method enable-trace
    - name: config dump
      run: ./configdata.pm --dump
    - name: make
      run: make -j4
    - name: get cpu info
      run: ./util/opensslwrap.sh version -c
    - name: make test
      run: make test HARNESS_JOBS=${HARNESS_JOBS:-4}

  linux-ppc64le:
    runs-on: linux-ppc64le
    if: github.repository == 'openssl/openssl'
    steps:
    - uses: actions/checkout@v4
    - name: config
      run: ./config --strict-warnings enable-fips enable-ec_nistp_64_gcc_128 enable-md2 enable-rc5 enable-ssl3 enable-ssl3-method enable-trace
    - name: config dump
      run: ./configdata.pm --dump
    - name: make
      run: make -j4
    - name: get cpu info
      run: |
        cat /proc/cpuinfo
        ./util/opensslwrap.sh version -c
    - name: make test
      run: make test HARNESS_JOBS=${HARNESS_JOBS:-4}

  linux-s390x:
    runs-on: linux-s390x
    if: github.repository == 'openssl/openssl'
    steps:
    - uses: actions/checkout@v4
    - name: config
      run: ./config --strict-warnings enable-fips enable-md2 enable-rc5 enable-ssl3 enable-ssl3-method enable-trace
    - name: config dump
      run: ./configdata.pm --dump
    - name: make
      run: make -j4
    - name: get cpu info
      run: |
        cat /proc/cpuinfo
        ./util/opensslwrap.sh version -c
    - name: make test
      run: make test HARNESS_JOBS=${HARNESS_JOBS:-4}

  linux-riscv64:
    runs-on: linux-riscv64
    if: github.repository == 'openssl/openssl'
    steps:
    - uses: actions/checkout@v4
    - name: config
      run: ./config enable-fips enable-ec_nistp_64_gcc_128 enable-md2 enable-rc5 enable-ssl3 enable-ssl3-method enable-trace
    - name: config dump
      run: ./configdata.pm --dump
    - name: make
      run: make -j8
    - name: get cpu info
      run: ./util/opensslwrap.sh version -c
    - name: make test
      env:
        OPENSSL_riscvcap: ZBA_ZBB_ZBC_ZBS_ZKT
      run: make test HARNESS_JOBS=${HARNESS_JOBS:-4}

  freebsd-x86_64:
    runs-on: ubuntu-latest
    steps:
    - uses: actions/checkout@v4
    - name: config
      uses: cross-platform-actions/action@fe0167d8082ac584754ef3ffb567fded22642c7d #v0.27.0
      with:
        operating_system: freebsd
        version: "13.4"
        shutdown_vm: false
        run: |
          sudo pkg install -y gcc perl5
          ./config --strict-warnings enable-fips enable-ec_nistp_64_gcc_128 enable-md2 enable-rc5 enable-ssl3 enable-ssl3-method enable-trace
    - name: config dump
      uses: cross-platform-actions/action@fe0167d8082ac584754ef3ffb567fded22642c7d #v0.27.0
      with:
        operating_system: freebsd
        version: "13.4"
        shutdown_vm: false
        run: ./configdata.pm --dump
    - name: make
      uses: cross-platform-actions/action@fe0167d8082ac584754ef3ffb567fded22642c7d #v0.27.0
      with:
        operating_system: freebsd
        version: "13.4"
        shutdown_vm: false
        run: make -j4
    - name: make test
      uses: cross-platform-actions/action@fe0167d8082ac584754ef3ffb567fded22642c7d #v0.27.0
      with:
        operating_system: freebsd
        version: "13.4"
        run: |
          ./util/opensslwrap.sh version -c
          .github/workflows/make-test<|MERGE_RESOLUTION|>--- conflicted
+++ resolved
@@ -145,18 +145,11 @@
       run: mkdir _build
     - name: config
       working-directory: _build
-<<<<<<< HEAD
-      run: perl ..\Configure --banner=Configured --strict-warnings no-makedepend enable-fips
-    - name: config dump
-      working-directory: _build
-      run: ./configdata.pm --dump
-=======
       shell: cmd
       run: |
         call "${{ matrix.platform.vcvars }}"
         perl ..\Configure --banner=Configured --strict-warnings no-makedepend enable-fips
         perl configdata.pm --dump
->>>>>>> c108ead2
     - name: build
       working-directory: _build
       shell: cmd

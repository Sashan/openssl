--- conflicted
+++ resolved
@@ -40,10 +40,7 @@
       working-directory: _build
       shell: cmd
       run: |
-<<<<<<< HEAD
-=======
         call "C:\Program Files\Microsoft Visual Studio\2022\Enterprise\VC\Auxiliary\Build\vcvars64.bat"
->>>>>>> c108ead2
         perl ..\Configure --strict-warnings enable-comp enable-zstd --with-zstd-include=C:\vcpkg\packages\zstd_x64-windows\include --with-zstd-lib=C:\vcpkg\packages\zstd_x64-windows\lib\zstd.lib no-makedepend -DOSSL_WINCTX=openssl VC-WIN64A
         perl configdata.pm --dump
     - name: build
@@ -108,10 +105,7 @@
       working-directory: _build
       shell: cmd
       run: |
-<<<<<<< HEAD
-=======
         call "C:\Program Files\Microsoft Visual Studio\2022\Enterprise\VC\Auxiliary\Build\vcvars64.bat"
->>>>>>> c108ead2
         perl ..\Configure --strict-warnings enable-comp enable-brotli --with-brotli-include=C:\vcpkg\packages\brotli_x64-windows\include --with-brotli-lib=C:\vcpkg\packages\brotli_x64-windows\lib no-makedepend -DOSSL_WINCTX=openssl VC-WIN64A
         perl configdata.pm --dump
     - name: build
